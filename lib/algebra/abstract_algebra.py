#!/usr/bin/env python
# encoding: utf-8
"""
abstract_algebra.py

Created by Nikolas Tezak on 2011-02-17.
Copyright (c) 2011 . All rights reserved.
"""

from __future__ import division
from itertools import izip
from sympy.core.basic import Basic as SympyBasic
from sympy.core.sympify import sympify, SympifyError
from sympy.printing.latex import latex as sympy_latex
from numpy import ndarray



def n(obj):
    try:
        # print obj, obj.n()
        return obj.n()
    except AttributeError:
        return obj

def is_number(obj):
    return isinstance(obj, (int, long, float, complex))

def is_integral(obj):
    return isinstance(obj, (int, long))
    

def set_union(*sets):
    return reduce(lambda set1, set2: set1 | set2, sets, set(()))

def set_intersection(*sets):
    return reduce(lambda set1, set2: set1 & set2, sets, set(()))
    
def simplify(obj, **rules):
    try:
        return obj.simplify(**rules)
    except AttributeError:
        return obj


def NotImplementedFn(*args):
    """Always return NotImplemented"""
    return NotImplemented

# def nprint(obj, tab_level= 0):
#     if hasattr(obj, 'nprint'):
#         return obj.nprint(tab_level)
#     return str(obj)


#define our own errors
class AlgebraError(Exception):
    """
    Base class for all errors concerning the mathematical definitions and rules of an algebra.
    """
    pass
    
class CannotSimplify(AlgebraError):
    """
    Raised when an expression cannot be further simplified
    """
    pass

class OperandsError(AlgebraError):
    """
    Raised when the operands of an operation violate a specific rule.
    """
    def __init__(self, msg, *operands):
        AlgebraError.__init__(self, msg + ": " + str(map(repr, operands)))

class CannotCompare(AlgebraError):
    """
    Raised when comparison between two objects is not implemented by a certain function.
    """
    pass

class SymbolIdentifierTaken(AlgebraError):
    """
    Raised on an attempt to create a new symbol with an existing identifier.
    """
    def __init__(self, existing_symbol, existing_args, new_args):
        AlgebraError.__init__(self, "A symbol with identifier %s was already defined (%s).\n Newly requested args: %r" 
                                        % (existing_symbol.identifier, existing_symbol, new_args))



class Expression(object):
    """Abstract base class defining the basic methods any Expression object should implement."""
    
    # def expand(self):
    #     """Expand out sums distributively."""
    #     return self
    
    def substitute(self, var_map):
        """
        Substitute symbols for other expressions via
        var_map = {Symbol_1_object:SubstituteExpression_1,... }
        and return self with all substitutions carried out.
        """
        return self
        
    subs = substitute
        
    def __call__(self, **kwargs):
        """
        Substitute some values for symbols into the expression and subsequently call evalf(.) for the result.
        """
        return evalf(self.substitute(kwargs))
    
    def evalf(self):
        """
        Force evaluation of all expressions where this is possible.
        """
        return self
    
    def tex(self):
        """
        Return a string containing a TeX-representation of self.
        """
        return str(self)
        
    def _latex_(self):
        # print "called _latex_ on %s" % self
        return self.tex()
        
        
    # def diff(self, wrt):
    #     """
    #     Differentiate expression with respect to 'wrt'.
    #     """
    #     # as long as there exist no symbolic derivatives, this is fine
    #     if self.free_of(wrt):
    #         return 0
    #         
    #     raise NotImplementedError(self.__class__.__name__)
    
    def free_of(self, *symbols):
        """
        Check if expression is independent of all passed symbols
        """
        raise NotImplementedError(self.__class__.__name__)
        
    def symbols(self):
        """
        Return set of symbols contained within the expression.
        """
        raise NotImplementedError(self.__class__.__name__)
    
    
    def __hash__(self):
        """
        Provide a hashing mechanism for self.
        """
        raise NotImplementedError(self.__class__.__name__)
    
    def __eq__(self, other):
        """
        Implements a very strict definition of 'self == other'.
        This should be overloaded where appropriate.
        """
        if self is other: 
            return True
        return False
        
    def __ne__(self, other):
        """
        If it is well-defined (i.e. boolean), simply return 
        the negation of 'self.__eq__(other)'
        Otherwise return NotImplemented.
        """
        eq = self.__eq__(other)
        if type(eq) is bool:
            return not eq
        return NotImplemented
    
    def __cmp__(self, other):
        """
        Return
            -1 if self < other,
            0 if self == other,
            +1 if other > self.
            
        A strict and well-defined (i.e. unique) order relation on all expressions is important
        for any kind of implementation of a 'canonical form' of an expression.
        """
        if self is other:
            return 0
        
        s_alg = algebra(self)
        o_alg = algebra(other)
        
        # if they have the same algebra
        if s_alg is o_alg:
            # compare within the algebra
            return s_alg.cmp_within_algebra(self, other)
            
        # otherwise compare their algebras
        return cmp(s_alg, o_alg)
    
    def simplify(self):
        raise NotImplementedError(self.__class__.__name__)


# def expand(expr):
#     """
#     (Safe) expand: Distributively expand out all products between sums.
#     """
#     try:
#         return expr.expand()
#     except AttributeError:
#         return expr


def substitute(expr, var_map):
    """
    (Safe) substitute: Substitute objects for symbols
    """
    try:
        return expr.substitute(var_map)
    except AttributeError:
        try:
            # try substituting sympy_objects
            var_map = dict((k,v) for (k,v) in var_map.items() if not isinstance(k, Expression) and not isinstance(v, Expression))
            return expr.subs(var_map)
        except AttributeError:
            return expr
        except Exception, e:
            print "Warning while trying to substitute in %s an error occured: %s" % (expr, e)
            return expr

def evalf(expr):
    """
    (Safe) evalf: Evaluate all (sub-) expressions that can be converted to pure numerical form.
    """
    try:
        return expr.evalf()
    except AttributeError:
        return expr


def tex(obj):
    """
    Return a LaTeX string-representation of obj.
    """
    if isinstance(obj, str):
        return identifier_to_tex(obj)
    if is_number(obj):
        return format_number_for_tex(obj)
    if isinstance(obj, SympyBasic):
        return sympy_latex(obj)#[1:-1] #trim '$' at beginning and end of returned string
    try:
        return obj.tex()
    except AttributeError:
        try:
            return obj._latex_()
        except AttributeError:
            return str(obj)
            
    
# def diff(expr, wrt, n = 1):
#     """
#     Safe differentiation.
#     """
#     if n < 0:
#         raise AlgebraError()
#     if n == 0:
#         return expr
#     try:
#         return diff(expr.diff(wrt), wrt, n - 1)
#     except AttributeError:
#         return 0
        
def free_of(expr, *symbols):
    """
    Safe free_of
    """
    try:
        return expr.free_of(*symbols)
    except AttributeError:
        return True
        
def symbols(expr):
    """
    Safe symbols
    """
    try:
        return expr.symbols()
    except AttributeError:
        try:
            return expr.atoms()
        except AttributeError:
            return set(())
    
    
def format_number_for_tex(num):
    if num == 0: #also True for 0., 0j
        return "0"
    if isinstance(num, complex):
        if num.real == 0:
            if num.imag == 1:
                return "i"
            if num.imag == -1:
                return "(-i)"
            if num.imag < 0:
                return "(-%si)" % format_number_for_tex(-num.imag)
            return "%si" % format_number_for_tex(num.imag)
        if num.imag == 0:
            return format_number_for_tex(num.real)
        return "(%s + %si)" % (format_number_for_tex(num.real), format_number_for_tex(num.imag))
    if num < 0:
        return "(%g)" % num
    return "%g" % num

greek_letter_strings = ["alpha", "beta", "gamma", "delta", "epsilon", "varepsilon", \
                        "zeta", "eta", "theta", "vartheta", "iota", "kappa", \
                        "lambda", "mu", "nu", "xi", "pi", "varpi", "rho", \
                        "varrho", "sigma", "varsigma", "tau", "upsilon", "phi", \
                        "varphi", "chi", "psi", "omega", \
                        "Gamma", "Delta", "Theta", "Lambda", "Xi", \
                        "Pi", "Sigma", "Upsilon", "Phi", "Psi", "Omega"]

import re
def identifier_to_tex(identifier):
    """
    If an identifier contains a greek symbol name as a separate word,
    (e.g. 'my_alpha_1' contains 'alpha' as a separate word, but 'alphaman' doesn't)
    add a backslash in front.
    """
    identifier = reduce(lambda a,b: "{%s_%s}" % (b, a), ["{%s}" % part for part in reversed(identifier.split("__"))])
    p = re.compile(r'([^\\A-Za-z]?)(%s)\b' % "|".join(greek_letter_strings))
    return p.sub(r'\1{\\\2}', identifier)




class Symbol(Expression):
    """
    Abstract base class for Symbolic objects.
    All Symbols (across all algebras) are uniquely identified by an identifier string.
    
    Once a symbol of a given identifier has been created, an additional attempt
    to create a symbol of the same identifier will either
        - yield the same object, only if it is being instantiated with exactly the same additional arguments
        - lead to a 'SymbolIdentifierTaken' exception.
    """
    
    symbol_cache = {}
        
    def __new__(cls, identifier, *args):
        # perform cache lookup
        # if not hasattr(cls, 'symbol_cache'):
        #     cls.symbol_cache = {}
        instance, i_args = cls.symbol_cache.get(identifier, (False, None))
        if instance:
            if args != i_args:
                raise SymbolIdentifierTaken(instance, i_args, args)
                
            return instance
        instance = Expression.__new__(cls)
        cls.symbol_cache[identifier] = instance, args
        return instance
    
    def __init__(self, identifier, *args):
        self._identifier = identifier
        self._hash = hash((self.__class__, identifier, args))
        self._args = args
    
    def __hash__(self):
        return self._hash
    
    def __eq__(self, other):
        """
        For any identifier (and other parametric args)
        there exists only a single instance,
        equality implies actual instance equality
        """
        return self is other
    
    # def expand(self):
    #     return self
    
    def substitute(self, var_map):
        if self in var_map:
            return var_map[self]
        if self.identifier in var_map:
            return var_map[self.identifier]
        return self
    
    def __repr__(self):
        return "%s%r" % (self.__class__.__name__, (self._identifier,) + self._args)
    
    def evalf(self):
        return self
    
    def simplify(self, **rules):
        return self
    
    def tex(self):
        return identifier_to_tex(self._identifier)
        
    def free_of(self, *symbols):
        return not self in symbols and not self.identifier in symbols
    
    def symbols(self):
        return set([self])
    
    @property
    def identifier(self):
        return self._identifier
    

CHECK_OPERANDS = False


class insert_default_rules(object):
    
    def __init__(self, default_rules):
        self.default_rules = default_rules
    
    def __call__(self, function_to_decorate):
        # print function_to_decorate
        def function_with_default_rules(*args, **additional_rules):
            # print args, additional_rules
            rules = self.default_rules.copy()
            rules.update(additional_rules)
            return function_to_decorate(*args, **rules)

        return function_with_default_rules
    
    

class Operation(Expression):
    """
    Abstract base class for all operations,
    where the operands themselves are also expressions.
    """
    @classmethod
    def check_operands(cls, *operands, **rules):
        raise NotImplementedError(cls.__name__)

    ##### instance methods/properties
    def __init__(self, *operands, **rules):
        """
        Create a symbolic operation with the operands. No filtering/simplification
        of operands is performed at this stage, but if the global var CHECK_OPERANDS
        is True, the operands are checked according to the rules.
        """
        if CHECK_OPERANDS:
            self.__class__.check_operands(*operands, **rules)
            
        self._operands = operands
        
        if len(operands) == 0:
            raise Exception('Need at least one operand')
            
        self._hash = None   #lazy hash creation, i.e. when it is actually needed
    
    @property
    def operands(self):
        return self._operands
        
    
    def __hash__(self):
        if self._hash is None:
            self._hash = hash((self.__class__, self.operands))
        return self._hash
    
    def __repr__(self):
        return "%s(%s)" % (self.__class__.__name__, ", ".join(map(repr, self.operands)))
    
    # def expand(self):
    #     return self.__class__.apply_with_rules(*map(expand, self.operands))
    
    def substitute(self, var_map):
        return self.__class__.apply_with_rules(*map(lambda o: substitute(o, var_map), self.operands))
    
    def evalf(self):
        return self.__class__.apply_with_rules(*map(evalf, self.operands))
    
    def __eq__(self, other):
        return type(self) == type(other) and self.operands == other.operands
        
    def symbols(self):
        return set_union(*[symbols(op) for op in self.operands])
        
    def free_of(self, *symbols):
        return all((free_of(op, *symbols) for op in self.operands))
    
    def simplify(self, **rules):
        """
        Simplify the operation according to some rules by reapplying it 
        (with these rules) to the simplified operands.
        """
        s_ops = []

        for o in self.operands:
            try:
                s_ops.append(simplify(o, **rules))

            except CannotSimplify:
                s_ops.append(o)
        
        return self.apply_with_rules(*s_ops, **rules)
        
    
    
    @classmethod
    def apply_with_rules(cls, *operands, **rules):
        """
        Instead of directly instantiating an operation object, 
        it should always be instantiated by applying the operations with
        all (default) rules. This ensures that no invalid expressions are created.
        """
        raise NotImplementedError(cls.__name__)

        
             

PRINT_PRETTY = False

class MultiaryOperation(Operation):
    """Base class for all operations that require two or more operands."""

    ## TODO clean up operation/filter_operands call interface
    
    

        
    operation_symbol = ' # ' #overwrite this!!!
    
    tex_symbol = ' \diamond '
    
    default_rules = {}
    
    
    def __str__(self):
        return "(%s)" % self.operation_symbol.join(map(str, self.operands))
            
    def tex(self):
        return "\left( %s \\right)" % self.tex_symbol.join(map(tex, self.operands))
    
    
    @classmethod
    @insert_default_rules(default_rules)
    def check_operands(cls, *operands, **rules):
        if len(operands) < 2:
            raise OperandsError('Need at least two operands', *operands)
    
    @classmethod
    def filter_operands(cls, operands):
        return operands

    @classmethod
    def handle_zero_operands(cls):
        raise NotImplementedError("Not implemented yet for class %s" % cls.__name__)
    
    @classmethod
    def handle_single_operand(cls, operand):
        return operand
    

    @classmethod
    @insert_default_rules(default_rules)    
    def apply_with_rules(cls, *operands, **rules):
        
        operands = cls.filter_operands(operands)
        
        if len(operands) == 0:
            return cls.handle_zero_operands()
            
        elif len(operands) == 1:
            return cls.handle_single_operand(operands[0])
        
        return cls(*operands, **rules)


class AssociativeOperation(MultiaryOperation):
    
    #RULES inherited from MultiaryOperation
    default_rules = MultiaryOperation.default_rules.copy()
    
    #plus new rule
    default_rules.update(expand_associatively = True)

    
    def __str__(self):
        if PRINT_PRETTY:
            return "\n(%s\n)" % ("\n    " + self.operation_symbol).join([str(op).replace("\n", "\n    ") for op in self.operands])
        return "(%s)" % (self.operation_symbol).join([str(op)for op in self.operands])    
    
    def __repr__(self):
        if PRINT_PRETTY:
            return "%s(\n    %s\n)" % (self.__class__.__name__, ",\n    ".join([repr(op).replace("\n", "\n    ") for op in self.operands]))
        return "%s(%s)" % (self.__class__.__name__, ",".join([repr(op) for op in self.operands]))
    
    @classmethod
    def check_associatively_expanded(cls, *operands):
        if any((isinstance(op, cls) for op in operands)):
            raise OperandsError("Not expanded", *operands)
    
    @classmethod
    @insert_default_rules(default_rules)
    def check_operands(cls, *operands, **rules):
        MultiaryOperation.check_operands.im_func(cls, *operands, **rules)
        
        if rules.get('expand_associatively', cls.default_rules.get('expand_associatively')):
            cls.check_associatively_expanded(*operands)
        
    @classmethod
    @insert_default_rules(default_rules)
    def apply_with_rules(cls, *operands, **rules):
        
        expand_associatively = rules['expand_associatively']
        
        if expand_associatively:
            operands = cls.expand_associatively(operands)
            
        operands = cls.filter_operands(operands)
        operands = cls.combine_binary(*operands, **rules)
        
        # if expand_associatively:
        #     operands = cls.expand_associatively(operands)
        

        if len(operands) == 0:
            return cls.handle_zero_operands()
        elif len(operands) == 1:
            return cls.handle_single_operand(operands[0])

        return cls(*operands, **rules)
    
    
    @classmethod
    @insert_default_rules(default_rules)
    def combine_binary(cls, *operands, **rules):
        for i, (lhs, rhs) in enumerate(izip(operands[:-1], operands[1:])):
            try:
                combined = cls.simplify_binary(lhs, rhs, **rules)
                
                # allow for the possibility that the simplified expression 
                # is still a composite object of the type cls, be careful to raise the CannotSimplify exception,
                # i.e., within simplify_binary NEVER return cls(lhs,rhs) as this would lead to an infinite loop!!!
                
                combined_operands = (combined,) if not isinstance(combined, cls) else combined.operands
                
                if i > 0: #maybe the combined object can now be combined with the previous operand
                    return operands[ : i-1] +  cls.combine_binary(operands[i-1], *(combined_operands + operands[i + 2 : ]), **rules)
                    
                return operands[ : i] +  cls.combine_binary(*(combined_operands + operands[i + 2 : ]), **rules)
            except CannotSimplify:
                pass
        return operands
    
    @classmethod
    def simplify_binary(cls, lhs, rhs, **rules):
        if not hasattr(cls, 'has_been_warned'):
            print "WARNING: please implement this correctly for class %s" % cls.__name__
            cls.has_been_warned = True
        raise CannotSimplify
        
    @classmethod
    def expand_associatively(cls, operands):
        operands = operands
        for i, o in enumerate(operands):
            if isinstance(o, cls):
                return operands[ : i] + o.operands + cls.expand_associatively(operands[i + 1 : ])
        return operands
    

def expand(obj):
    try:
        return obj.expand()
    except AttributeError:
        return obj


                
        

class Addition(AssociativeOperation):
    
    operation_symbol = ' + '
    tex_symbol = operation_symbol
        
    def evalf(self):
        return reduce(lambda a, b: a + b, map(evalf, self.operands))
    
    @classmethod
    def filter_operands(cls, operands):
        operands = filter(lambda o: o != 0, operands)
        return sorted(operands)
    
    @classmethod
    def handle_zero_operands(cls):
        return 0
        
    # def diff(self, wrt):
    #     return sum([diff(op, wrt) for op in self.operands])
    
    def expand(self):
        return self.apply_with_rules(*map(expand, self.operands))

class Multiplication(AssociativeOperation):
    operation_symbol = ' * '
    tex_symbol = ' '
    
    @classmethod
    def filter_operands(cls, operands):
        return filter(lambda op: op != 1, operands)
        
    @classmethod
    def handle_zero_operands(cls):
        return 1
    
    
    def expand(self):
        operands = map(expand, self._operands)
        for i, o in enumerate(operands):
            if isinstance(o, Addition):
                pre_factor = operands[:i]
                post_factor = operands[i+1:]
                new_summands = map(lambda f: self.__class__.apply_with_rules(*(pre_factor + [f] + post_factor)), o._operands)
                return o.__class__.apply_with_rules(*new_summands).expand()
        return self.__class__.apply_with_rules(*operands)
    
    # def diff(self, wrt):
    #     result = 0
    #     for i, op in self.operands:
    #         result += (self.__class__.apply_with_rules(*(self.operands[i:] + (diff(op, wrt),) + operands[i+1:])))
    #     return result
    
    def evalf(self):
        return reduce(lambda a, b: a * b, map(evalf, self.operands))



class BinaryOperation(MultiaryOperation):
    
    @property
    def lhs(self):
        return self._operands[0]
    
    @property
    def rhs(self):
        return self._operands[1]
    
    def __init__(self, lhs, rhs, **rules):
        Operation.__init__(self, lhs, rhs, **rules)
        
    @classmethod
    def apply_with_rules(cls, lhs, rhs, **rules):
        return MultiaryOperation.apply_with_rules.im_func(cls, lhs, rhs, **rules)


class Power(BinaryOperation):
    default_rules = {'combine_power_powers': True,         # (a**b)**c = a**(b*c)
                    'expand_fraction_powers': True,        # (a/b)**c = a**c/b**c
                    }
    
    operation_symbol = '**'
    
    
    @classmethod
    @insert_default_rules(default_rules)
    def check_operands(cls, base, exponent, **rules):
        if base == 1 or base == 0 or exponent == 1 or exponent == 1:
            raise OperandsError('', base, exponent)
    
    @classmethod
    @insert_default_rules(default_rules)
    def apply_with_rules(cls, base, exponent, **rules):
        
        if is_number(base) and is_number(exponent):
            return base ** exponent
            
        if base == 1:
            return 1
            
        if exponent == 0:
            return 1
            
        if exponent == 1:
            return base
        
            
        if isinstance(base, cls):
            return cls(base.base, base.exponent * exponent)
            
        if isinstance(base, CoefficientTermProduct):
            return cls.apply_with_rules(base.coeff, exponent) * cls.apply_with_rules(base.term, exponent)
<<<<<<< HEAD
                    
=======
        
            
>>>>>>> 091f69dd
        return cls(base, exponent, **rules)
    
    def tex(self):
        return "{%s}^{%s}" % (tex(self.base), tex(self.exponent))
    
    def __str__(self):
        return "%s**%s" % (self.base, self.exponent)
    
    @property
    def base(self):
        return self._operands[0]
    
    @property
    def exponent(self):
        return self._operands[1]

    
    # def diff(self, wrt):
    #     """The exponent is always assumed to be a constant integer, so it is not differentiated."""
    #     base, exponent = self.operands
    # 
    #     d_b = diff(base, wrt)
    #     
    #     return exponent * base**(exponent - 1) * d_b
    
        
    def evalf(self):        
        return evalf(self.base)**evalf(self.exponent)


class CoefficientTermProduct(BinaryOperation):
    """
    Abstract class to implement a cross-algebra product: coeff * term
    """
    
    operation_symbol = ' * '
    tex_symbol = " "
    
    
    @property
    def coeff(self):
        return self._operands[0]
    
    @property
    def term(self):
        return self._operands[1]
    
    def expand(self):
        # this only expands the term, not the coefficient
        coeff, term = expand(self.coeff), expand(self.term)
        
        if isinstance(term, Addition): #only expand for term
            return term.__class__.apply_with_rules(*(map( lambda t: self.__class__.apply_with_rules(coeff, t), term.operands)))
        return self.__class__.apply_with_rules(coeff, term)
    
    # def diff(self, wrt):
    #     return diff(self.coeff, wrt) * self.term + self.coeff * diff(self.term, wrt) 




# class Fraction(BinaryOperation):
#     """
#     Abstract superclass for fractions:
#     numerator/denominator == Fraction(numerator, denominator).
#     """
#     
#     operation_symbol = " / "
#     
#     @property
#     def numerator(self): #zaehler
#         return self._operands[0]
#     
#     @property
#     def denominator(self):#nenner
#         return self._operands[1]
#     
#     def tex(self):
#         return "\\frac{%s}{%s}" % (tex(self.numerator), tex(self.denominator))
#         
#     
#     def diff(self, wrt):
#         return self.__class__.apply_with_rules(diff(self.numerator, wrt) * self.denominator - self.numerator * diff(self.denominator), self.denominator**2)
#     
#     def expand(self):
#         return self.__class__.apply_with_rules(expand(self.numerator), self.denominator)

class UnaryOperation(Operation):
    """
    Abstract superclass for all unary operations,
    i.e. operations with a single operand.
    """
    
    @classmethod
    def check_operands(cls, *operands, **rules):
        if len(operands) != 1:
            raise OperandsError('Wrong number of operands', *operands)
    
    def __init__(self, operand, **rules):
        Operation.__init__(self, operand, **rules)
    
    @property
    def operand(self):
        return self.operands[0]


class Number:
    """Dummy class to assign an algebra to Python built-in numbers."""
    pass



    

def algebra(obj):
    """
    Return the associated algebra of obj.
    
    obj may be:
        1) a python number:
            algebra(5) == algebra(1.) == algebra(1+0j) == Number
        2) an instance of a subclass of Algebra:
            algebra(ScalarSymbol) == Scalar
        3) a subclass of Algebra:
            algebra(ScalarSymbol) == algebra(Scalar) == Scalar
    """
    if isinstance(obj, Algebra) or isinstance(obj, AlgebraType):
        return obj.algebra
    if isinstance(obj, SympyBasic):
        # print "sympyBasic:", obj
        return SympyBasic
    if is_number(obj):
        return Number
    if isinstance(obj, ndarray):
        return None
    try:
        sympify(obj)
        # print 'sympifiable:', obj
        return Number #enforce sympification
    except SympifyError:
        pass
    
    return None


class AlgebraType(type):
    """
    This serves as a Metaclass for Algebra classes.
    See http://en.wikibooks.org/wiki/Python_Programming/MetaClasses
    for some information what metaclasses actually do.
    In our case, we would like to use it only to achieve that any direct Algebra
    subclass (e.g. Scalar) gets a class property called 'algebra' referencing itself.
    Subclasses of the Algebra subclasses (e.g. ScalarAddition) then simply inherit this
    class property.    
    Example
    
        class MyAlgebra(Algebra):
            pass
    
        class MyAlgebraSubclass(MyAlgebra):
            pass
    
        MyAlgebra.algebra == MyAlgebra            # True, because MyAlgebra is direct subclass of Algebra
        MyAlgebraSubclass.algebra == MyAlgebra    # True, because this class attribute is inherited from MyAlgebra
    
    """
    def __new__(cls, clsname, clssuper, clsdict):
        """
        Called when a new class is defined with the name clsname, 
        the superclasses clssuper, and the properties and methods defined in clsdict.
        cls points to the metaclass, i.e. to AlgebraType (or a submetaclass of this).
        """
        
        #create the actual class
        cls = type.__new__(cls, clsname, clssuper, clsdict)
        
        # If we're creating the Algebra class itself, then skip ahead.
        if clsname != 'Algebra': 
            
            # if the new class is a direct subclass of Algebra
            if Algebra in clssuper:
                
                #store a self reference of the class in the 'private' property _algebra
                cls._algebra = cls
                
            else:
                #otherwise make sure that it is derived off some other Algebra
                if not any((issubclass(sup, Algebra) for sup in clssuper)):
                    print clsname, clssuper
                    raise Exception()
                
        return cls
    
    
    # make a read-only public property for the specific algebra class itself
    @property
    def algebra(self):
        return self._algebra


def make_binary_operation_method(operation_map_name, operation_string = ''):
    """
    Return a method for a binary operation between to algebraic expressions.
    """
    
    def operation(a, b):
        operation_map = getattr(algebra(a), operation_map_name, {})
        # print operation_map_name[:-4], a,b
        return operation_map.get(algebra(b), NotImplementedFn)(a, b)
        
    if operation_string != '':
        operation.__doc__ = """
        To implement the operation '%s' 
        for the specific algebras of 'self' and of 'other',
        implement the operation in a function
            >> def operation(self, other):
            >>     # ...
        and add an entry to the appropriate operation_map:
            >> self.algebra.%s[algebra(other)] = operation
        """ % (operation_string, operation_map_name)
    return operation


##### TODO: QUICK FIX!
old_cmp = cmp
def cmp(a, b):
    try:
        return old_cmp(a,b)
    except TypeError:
        if isinstance(a, complex) or isinstance(b, complex):
            return old_cmp(a.real, b.real) or old_cmp(a.imag, b.imag)
        raise TypeError('Woops')


            
class Algebra(object):
    """
    Basis class from which all Algebras should directly be derived.
    Every direct subclass of Algebra has an attribute 'algebra' that points to itself.
    For more information on this see the documentation for AlgebraType.
    
    To mathematical operations for all MyAlgebra objects can be changed at runtime
    by changing the according map property.
    To implement the Addition of two MyAlgebra objects, this code would work:
    
        def add_my_algebra_objects(a,b):
            # do and return something ...
        
        MyAlgebra.add_map[MyAlgebra] = add_my_algebra_objects
    
    and if we now also wanted to implement addition with another algebra such 
    as python numbers, we need to specify both addition from left and from right:
        
        def add_my_algebra_object_to_number(obj, number):
            # do and return something
        
        # notice the order of the arguments!
        # this is consistent with how one would implement
        # the __radd__ method.
        def add_number_to_my_algebra_object(obj, number):
            # do and return something (else?)
        
        MyAlgebra.add_map[Number] = add_my_algebra_object_to_number
        MyAlgebra.radd_map[Number] = add_number_to_my_algebra_object
        
        
    This kind of mechanism is implemented 
    for all of the binary operators listed in the first column.
        +   add_map     radd_map
        -   sub_map     rsub_map
        /   div_map     rdiv_map
        *   mul_map     rmul_map
        **  pow_map     rpow_map
        <<  lshift_map  rlshift_map
        >>  rshift_map  rrshift_map
    
    The second and third column specify the names which the operation dictionary 
    should have as algebra class properties for operating from left and from the right.
    Once you have specified the mathematical operation between MyAlgebra via 
    the operation maps of MyAlgebra, you need not re-implement this behaviour 
    within the other Algebra class.
    This way, only one Algebra has to 'know about' the other.
    E.g. Operators should know Scalars, but not vice versa.
    """
    
    
    # specify that the type of the Algebra class is actually the AlgebraType
    __metaclass__ = AlgebraType
    
    @property
    def algebra(self):
        """
        In contrast to the property of the class itself, 
        this is a property of each instance of an algebra object.
        """
        return self.__class__._algebra
        
    
    
    __mul__ = make_binary_operation_method('mul_map', 'self * other')
    __rmul__ = make_binary_operation_method('rmul_map', 'other * self')
    
    __add__ = make_binary_operation_method('add_map', 'self + other')
    __radd__ = make_binary_operation_method('radd_map', 'other + self')
    
    __sub__ = make_binary_operation_method('sub_map', 'self - other')
    __rsub__ = make_binary_operation_method('rsub_map', 'other - self')
    
    
    
    __div__ = make_binary_operation_method('div_map', 'self / other')
    __rdiv__ = make_binary_operation_method('rdiv_map', 'other / self')
    
    __truediv__ = __div__
    __rtruediv__ = __rdiv__
    
    __pow__ = make_binary_operation_method('pow_map', 'self**other')
    __rpow__ = make_binary_operation_method('rpow_map', 'other**self')
    
    __lshift__ = make_binary_operation_method('lshift_map', 'self << other')
    __rlshift__ = make_binary_operation_method('rlshift_map', 'other << self')
    
    __rshift__ = make_binary_operation_method('rshift_map', 'self >> other')
    __rrshift__ = make_binary_operation_method('rrshift_map', 'other >> self')
    
    def cmp_within_algebra(self, other):
        """
        General comparison function between objects of the same algebra.
        See also the documentation of Expression.__cmp__
        
        
        Algebra Subclasses that feature expression that aren't subclasses of
        Symbol, CoefficientTermProduct or Operation, need to overload this method.
        If the overloaded implementation calls this method, it should make sure,
        that any additional types of expressions must come AFTER all of the 
        above-mentioned ones.
        """
        
        """
        for any type of coefficientTermProduct:
        compare terms first and only if they are equal, compare coefficients
        """
        if isinstance(self, CoefficientTermProduct):
            if isinstance(other, CoefficientTermProduct):
                return cmp(self.algebra, other.algebra) \
                        or cmp(self.term, other.term) \
                        or cmp(self.coeff, other.coeff)
            return cmp(self.term, other) or cmp(self.coeff, 1)
        if isinstance(other, CoefficientTermProduct):
            return cmp(self, other.term) or cmp(1, other.coeff)
            
        """
        For any type of power, compare bases first and then exponents
        """
        if isinstance(self, Power):
            if isinstance(other, Power):
                return cmp(self.algebra, other.algebra) \
                    or cmp(self.base, other.base) \
                    or cmp(self.exponent, other.exponent)
            return cmp(self.base, other)
        if isinstance(other, Power):
            return cmp(self, other.base)
        
        
        
        """
        Among symbols, compare the class and then the identifier.
        Individual symbols should come before anything else.
        """
        if isinstance(self, Symbol):
            if isinstance(other, Symbol):
                return  cmp(self.__class__.__name__, other.__class__.__name__) \
                        or cmp(self.identifier, other.identifier)
            return -1
        if isinstance(other, Symbol):
            return +1
        
        """
        Among operations, compare the class and then the operands.
        """
        if isinstance(self, Operation):
            if isinstance(other, Operation):
                return cmp(self.__class__.__name__, other.__class__.__name__) \
                        or cmp(self.operands, other.operands)
            return -1
        
        if isinstance(other, Operation):
            return +1
        
        
        raise CannotCompare(repr((self, other)))
    <|MERGE_RESOLUTION|>--- conflicted
+++ resolved
@@ -793,12 +793,7 @@
             
         if isinstance(base, CoefficientTermProduct):
             return cls.apply_with_rules(base.coeff, exponent) * cls.apply_with_rules(base.term, exponent)
-<<<<<<< HEAD
                     
-=======
-        
-            
->>>>>>> 091f69dd
         return cls(base, exponent, **rules)
     
     def tex(self):
