.PHONY: clean clean-test clean-pyc clean-build clean-venvs line pep8 docs dist install develop help
.DEFAULT_GOAL := help
CONDA_PACKAGES =  anaconda pytest-cov pytest-xdist coverage sphinx_rtd_theme flake8
TESTENV =
#TESTENV = MATPLOTLIBRC=tests
TESTOPTIONS = --doctest-modules --cov=qnet
<<<<<<< HEAD
TESTS = qnet tests docs/*.rst
# You may redefine TESTS to run a specific test. E.g.
#     make test TESTS="tests/algebra"
=======
TESTS = src tests


define PRINT_HELP_PYSCRIPT
import re, sys
>>>>>>> 8c735108

for line in sys.stdin:
	match = re.match(r'^([a-zA-Z_-]+):.*?## (.*)$$', line)
	if match:
		target, help = match.groups()
		print("%-20s %s" % (target, help))
endef
export PRINT_HELP_PYSCRIPT

help:
	@python -c "$$PRINT_HELP_PYSCRIPT" < $(MAKEFILE_LIST)

clean: clean-build clean-pyc clean-test clean-venvs ## remove all build, test, coverage, and Python artifacts, as well as environments

clean-build: ## remove build artifacts
	rm -fr build/
	rm -fr dist/
	rm -fr .eggs/
	find tests src -name '*.egg-info' -exec rm -fr {} +
	find tests src -name '*.egg' -exec rm -f {} +

clean-pyc: ## remove Python file artifacts
	find tests src -name '*.pyc' -exec rm -f {} +
	find tests src -name '*.pyo' -exec rm -f {} +
	find tests src -name '*~' -exec rm -f {} +
	find tests src -name '__pycache__' -exec rm -fr {} +

clean-test: ## remove test and coverage artifacts
	rm -f .coverage
	rm -fr htmlcov/

clean-venvs: ## remove testing/build environments
	rm -fr .tox
	rm -fr .venv

lint: ## check style with flake8
	flake8 src tests

pep8: ## check style with pep8
	pep8 src tests


test:  test35 test36 ## run tests on every Python version


.venv/py35/bin/py.test:
	@conda create -y -m -p .venv/py35 python=3.5 $(CONDA_PACKAGES)
	@# if the conda installation does not work, simply comment out the following line, and let pip handle it
	@conda install -y -c conda-forge -p .venv/py35 qutip
	@.venv/py35/bin/pip install -e .[simulation,visualization,dev]

test35: .venv/py35/bin/py.test ## run tests for Python 3.5
	$(TESTENV) $< -v $(TESTOPTIONS) $(TESTS)



.venv/py36/bin/py.test:
	@conda create -y -m -p .venv/py36 python=3.6 $(CONDA_PACKAGES)
	@# if the conda installation does not work, simply comment out the following line, and let pip handle it
	@conda install -y -c conda-forge -p .venv/py36 qutip
	@.venv/py36/bin/pip install -e .[simulation,visualization,dev]

test36: .venv/py36/bin/py.test ## run tests for Python 3.6
	$(TESTENV) $< -v $(TESTOPTIONS) $(TESTS)

.venv/py36/bin/sphinx-build: .venv/py36/bin/py.test

docs: .venv/py36/bin/sphinx-build ## generate Sphinx HTML documentation, including API docs
	$(MAKE) -C docs SPHINXBUILD=../.venv/py36/bin/sphinx-build clean
	$(MAKE) -C docs SPHINXBUILD=../.venv/py36/bin/sphinx-build html
	@echo "open docs/_build/html/index.html"

coverage: test36  ## generate coverage report in ./htmlcov
	.venv/py36/bin/coverage html
	@echo "open htmlcov/index.html"

test-release: clean-build clean-pyc dist ## package and upload a release to test.pypi.org
	twine upload --repository-url https://test.pypi.org/legacy/ dist/*
release: clean-build clean-pyc dist ## package and upload a release
	twine upload dist/*


dist: clean-build clean-pyc ## builds source and wheel package
	python setup.py sdist
	python setup.py bdist_wheel
	ls -l dist

install: clean-build clean-pyc ## install the package to the active Python's site-packages
	pip install .

uninstall:  ## uinstall the package from the active Python's site-packages
	pip uninstall qnet

develop: clean-build clean-pyc ## install the package to the active Python's site-packages, in develop mode
	pip install -e .

develop-test: develop ## run tests within the active Python environment
	$(TESTENV) py.test -v $(TESTOPTIONS) $(TESTS)

develop-docs: develop  ## generate Sphinx HTML documentation, including API docs, within the active Python environment
	$(MAKE) -C docs clean
	$(MAKE) -C docs html
	@echo "open docs/_build/html/index.html"<|MERGE_RESOLUTION|>--- conflicted
+++ resolved
@@ -4,17 +4,11 @@
 TESTENV =
 #TESTENV = MATPLOTLIBRC=tests
 TESTOPTIONS = --doctest-modules --cov=qnet
-<<<<<<< HEAD
-TESTS = qnet tests docs/*.rst
-# You may redefine TESTS to run a specific test. E.g.
-#     make test TESTS="tests/algebra"
-=======
-TESTS = src tests
+TESTS = src tests docs/*.rst
 
 
 define PRINT_HELP_PYSCRIPT
 import re, sys
->>>>>>> 8c735108
 
 for line in sys.stdin:
 	match = re.match(r'^([a-zA-Z_-]+):.*?## (.*)$$', line)
